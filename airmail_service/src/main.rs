--- conflicted
+++ resolved
@@ -58,11 +58,7 @@
                 )
             }
         })
-<<<<<<< HEAD
         .take(2)
-=======
-        .take(1)
->>>>>>> 1d765b84
         .flatten()
         .collect();
 
